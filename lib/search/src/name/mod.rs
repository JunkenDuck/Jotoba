mod namesearch;
mod order;
pub mod result;

use super::{name::namesearch::NameSearch, query::Query};
use cache::SharedCache;
use deadpool_postgres::Pool;
use error::Error;
use japanese::JapaneseExt;
<<<<<<< HEAD
use models::{name::Name, DbConnection};
=======
use models::name::Name;
>>>>>>> 13ac0133

use async_std::sync::Mutex;
use once_cell::sync::Lazy;

use super::SearchMode;

/// An in memory Cache for namesearch results
static NAME_SEARCH_CACHE: Lazy<Mutex<SharedCache<String, Vec<Name>>>> =
    Lazy::new(|| Mutex::new(SharedCache::with_capacity(1000)));

/// Search for names
<<<<<<< HEAD
pub async fn search(db: &DbConnection, query: &Query) -> Result<Vec<Name>, Error> {
=======
pub async fn search(db: &Pool, query: &Query) -> Result<Vec<Name>, Error> {
>>>>>>> 13ac0133
    let mut ns_cache = NAME_SEARCH_CACHE.lock().await;

    if let Some(cached) = ns_cache.cache_get(&query.query.clone()) {
        return Ok(cached.clone());
    }

    let res = if query.form.is_kanji_reading() {
        search_kanji(db, &query).await?
    } else if query.query.is_japanese() {
        search_native(db, &query).await?
    } else {
        search_transcription(db, &query).await?
    };

    ns_cache.cache_set(query.query.clone(), res.clone());

    Ok(res)
}

/// Search by transcription
<<<<<<< HEAD
async fn search_transcription(db: &DbConnection, query: &Query) -> Result<Vec<Name>, Error> {
=======
async fn search_transcription(db: &Pool, query: &Query) -> Result<Vec<Name>, Error> {
>>>>>>> 13ac0133
    let search = NameSearch::new(&db, &query.query);

    let mut items = search.search_transcription().await?;

    // Sort the results based
    order::ByTranscription::new(&query.query).sort(&mut items);

    // Limit search to 10 results
    items.truncate(10);

    Ok(items)
}

/// Search by japanese input
<<<<<<< HEAD
async fn search_native(db: &DbConnection, query: &Query) -> Result<Vec<Name>, Error> {
=======
async fn search_native(db: &Pool, query: &Query) -> Result<Vec<Name>, Error> {
>>>>>>> 13ac0133
    let search = NameSearch::new(&db, &query.query);

    let mut items = search.search_native(&query.query).await?;

    // Sort the results based
    order::ByNative::new(&query.query).sort(&mut items);

    // Limit search to 10 results
    items.truncate(10);

    Ok(items)
}

/// Search by japanese input
<<<<<<< HEAD
async fn search_kanji(db: &DbConnection, query: &Query) -> Result<Vec<Name>, Error> {
=======
async fn search_kanji(db: &Pool, query: &Query) -> Result<Vec<Name>, Error> {
>>>>>>> 13ac0133
    let search = NameSearch::new(&db, &query.query);

    let kanji = query.form.as_kanji_reading().unwrap();

    let mut items = search.kanji_search(kanji).await?;

    // Sort the results based
    order::ByKanji::new(&query.query, &kanji).sort(&mut items);

    // Limit search to 10 results
    items.truncate(10);

    Ok(items)
}<|MERGE_RESOLUTION|>--- conflicted
+++ resolved
@@ -7,11 +7,7 @@
 use deadpool_postgres::Pool;
 use error::Error;
 use japanese::JapaneseExt;
-<<<<<<< HEAD
-use models::{name::Name, DbConnection};
-=======
 use models::name::Name;
->>>>>>> 13ac0133
 
 use async_std::sync::Mutex;
 use once_cell::sync::Lazy;
@@ -23,11 +19,7 @@
     Lazy::new(|| Mutex::new(SharedCache::with_capacity(1000)));
 
 /// Search for names
-<<<<<<< HEAD
-pub async fn search(db: &DbConnection, query: &Query) -> Result<Vec<Name>, Error> {
-=======
 pub async fn search(db: &Pool, query: &Query) -> Result<Vec<Name>, Error> {
->>>>>>> 13ac0133
     let mut ns_cache = NAME_SEARCH_CACHE.lock().await;
 
     if let Some(cached) = ns_cache.cache_get(&query.query.clone()) {
@@ -48,11 +40,7 @@
 }
 
 /// Search by transcription
-<<<<<<< HEAD
-async fn search_transcription(db: &DbConnection, query: &Query) -> Result<Vec<Name>, Error> {
-=======
 async fn search_transcription(db: &Pool, query: &Query) -> Result<Vec<Name>, Error> {
->>>>>>> 13ac0133
     let search = NameSearch::new(&db, &query.query);
 
     let mut items = search.search_transcription().await?;
@@ -67,11 +55,7 @@
 }
 
 /// Search by japanese input
-<<<<<<< HEAD
-async fn search_native(db: &DbConnection, query: &Query) -> Result<Vec<Name>, Error> {
-=======
 async fn search_native(db: &Pool, query: &Query) -> Result<Vec<Name>, Error> {
->>>>>>> 13ac0133
     let search = NameSearch::new(&db, &query.query);
 
     let mut items = search.search_native(&query.query).await?;
@@ -86,11 +70,7 @@
 }
 
 /// Search by japanese input
-<<<<<<< HEAD
-async fn search_kanji(db: &DbConnection, query: &Query) -> Result<Vec<Name>, Error> {
-=======
 async fn search_kanji(db: &Pool, query: &Query) -> Result<Vec<Name>, Error> {
->>>>>>> 13ac0133
     let search = NameSearch::new(&db, &query.query);
 
     let kanji = query.form.as_kanji_reading().unwrap();
