--- conflicted
+++ resolved
@@ -5,7 +5,6 @@
 
 use super::user_settings;
 
-//use actix_session::Session;
 use actix_web::{web, HttpRequest, HttpResponse};
 use deadpool_postgres::Pool;
 use localization::TranslationDict;
@@ -73,8 +72,8 @@
     config: web::Data<Config>,
     request: HttpRequest,
 ) -> Result<HttpResponse, web_error::Error> {
+    let pool = pool.get().unwrap();
     let settings = user_settings::parse(&request);
-    let pool = pool.get().unwrap();
 
     //session::init(&session, &settings);
 
@@ -153,11 +152,7 @@
 
 /// Perform a name search
 async fn name_search<'a>(
-<<<<<<< HEAD
-    pool: &DbConnection,
-=======
     pool: &Pool,
->>>>>>> 13ac0133
     locale_dict: &'a TranslationDict,
     user_settings: UserSettings,
     query: &'a Query,
