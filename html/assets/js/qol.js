/**
 * This JS-File contains some Quality of Life improvements for the website
 */

var shiftPressed = false;

// Prevent random dragging of <a> elements
$('a').mousedown((event) => {
    event.preventDefault();
});

$(document).on('keyup keydown keypress', function(e){ shiftPressed = e.shiftKey} );

// Key Events, or how I like to call 'em: The Jojii-Only events
$(document).on("keypress", (event) => {
    if ($('#search').is(":focus")) return;
    
    switch (event.key) {
        case '/': // Focus search bar
            event.preventDefault();
            $('#search').focus();
            $('#search').select();
            break
        case 'w': // Focus search bar
            changeSearchType(null, "0");
            break;
        case 'k': // Change to Word Tab
            changeSearchType(null, "1");
            break;
        case 's': // Change to Sentence Tab
            changeSearchType(null, "2");
            break;
        case 'n': // Change to Names Tab
            changeSearchType(null, "3");
            break;
        case 'p': // Play first Audio on page
            $(".audioBtn").first().trigger("click");
            break;
        case "Enter": // Do a search while rad-picker is opened
            if (!$(".overlay.radical").hasClass("hidden")) {
               $(".btn-search").click();
            }
            break;
        default:
            if (event.key > 0 && event.key < 10) {
                let kanji = $('.kanji-preview.large.black')[event.key-1]
                if (kanji !== undefined) {
                    kanji.click();
                }
            }
    }
});

// Is it Easter already?
var lastKeys = [];
var lastKeyDown = -1;
$(document).on("keydown", (event) => {
    if (event.keyCode != lastKeyDown) {
        lastKeyDown = event.keyCode;
        lastKeys.push(event.keyCode);
        if (lastKeys.length == 9) {
            lastKeys.shift();
        }
    }
    if (lastKeys.toString() === "38,40,37,39,37,39,66,65") {
        parseSchemeCode("1A1A1C252527C3083F9407416Fi32636363ZC4C4C4OR6Fi32D3D3D3");
        if (Cookies.get("allow_cookies") !== "1") {
            deleteCookies(true);
        }
    }
});

<<<<<<< HEAD
// Enables Kanji / Furi copying. Disabled for Sentence searches
if ($('.title-div > h1').html() !== "Sentences") {
    // Copies Furigana to clipboard on click
    $('.furigana-kanji-container > .furigana-preview').on("click", (event) => {
        Util.showMessage("success", "furigana copied to clipboard.");
        Util.copyToClipboard($(event.target).html().trim());
    });

    // Copies full Furigana to clipboard on dblclick
    $('.furigana-kanji-container > .furigana-preview').on("dblclick", (event) => {
        $('.ajs-message.ajs-success.ajs-visible').last().remove();
        $('.ajs-message.ajs-success.ajs-visible').last().html("<b>full</b> furigana copied to clipboard");
=======
// Copies Furigana to clipboard on click
$('.furigana-kanji-container > .furigana-preview').on("click", (event) => {
    preventDefaultHighlight(event, 100, true, false);
    Util.showMessage("success", "furigana copied to clipboard.");
    Util.copyToClipboard($(event.target).html().trim());
});

// Copies full Furigana to clipboard on dblclick
$('.furigana-kanji-container > .furigana-preview').on("dblclick", (event) => {
    // Disable Events for a short time
    preventDefaultHighlight(event, 100, false);

    // Show the correct message
    $('.ajs-message.ajs-success.ajs-visible').last().remove();
    $('.ajs-message.ajs-success.ajs-visible').last().html("<b>full</b> furigana copied to clipboard");
>>>>>>> 35eda26b

    // Find all furigana
    let parent = $(event.target.parentElement.parentElement);
        let furi = "";
        parent.find('.furigana-preview, .inline-kana-preview').each((i, element) => {
            furi += element.innerHTML.trim();
        });
        Util.copyToClipboard(furi);
    });

<<<<<<< HEAD
    // Copies translations to clipboard on double click
    $('.furigana-kanji-container > .kanji-preview').on("dblclick copy", (event) => {
	    event.preventDefault();
        Util.deleteSelection();
        copyTranslationAndShowMessage(event.target.parentElement.parentElement);
    });

    // Copies translations to clipboard on double click
    $('.inline-kana-preview').on("dblclick copy", (event) => {
	    event.preventDefault();
        Util.deleteSelection();
        copyTranslationAndShowMessage(event.target.parentElement);
    });
}
=======
// Copies translations to clipboard on double click
$('.furigana-kanji-container > .kanji-preview').on("dblclick", (event) => {
    preventDefaultHighlight(event, 500, false);
    copyTranslationAndShowMessage(event.target.parentElement.parentElement);
});

// Copies translations to clipboard on double click
$('.inline-kana-preview').on("dblclick", (event) => {
    preventDefaultHighlight(event, 500, false);
    copyTranslationAndShowMessage(event.target.parentElement);
});
>>>>>>> 35eda26b

// Prevents the default User highlighting
function preventDefaultHighlight(event, timeoutDurationMs, disableClick, disableDoubleClick) {
    startEventTimeout(event.target, timeoutDurationMs, disableClick, disableDoubleClick);
	event.preventDefault();
    Util.deleteSelection();
}

// Disbaled onclick events for a short period of time
function startEventTimeout(targetElement, durationMs, disableClick = true, disableDoubleClick = true) {
    // Disbale events for single clicks
    if (disableClick) {
        let eventFunc = $._data(targetElement, "events").click[0].handler;
        $._data(targetElement, "events").click[0].handler = () => {};    
        setTimeout(() => {
            $._data(targetElement, "events").click[0].handler = eventFunc;
        }, durationMs);
    }

    // Disable events for double clicks
    if (disableDoubleClick) {
        console.log("x");
        let eventFuncDbl = $._data(targetElement, "events").dblclick[0].handler;
        $._data(targetElement, "events").dblclick[0].handler = () => {};
    
        setTimeout(() => {
            $._data(targetElement, "events").dblclick[0].handler = eventFuncDbl;
        }, durationMs);
    }    
}

// Used by kanji/kana copy to combine all parts, starts from the flex (parent)
function copyTranslationAndShowMessage(textParent) {
    // Find all childs that are of interest
    let fullTranslation = "";
    let onlyKanji = true;
    textParent.childNodes.forEach((entry) => {
        if (entry.classList != undefined) {
            // Kanji
            if (entry.classList.contains("furigana-kanji-container")) {
                entry.childNodes.forEach((subEntry) => {
                    if (subEntry.classList != undefined && subEntry.classList.contains("kanji-preview")) {
                        let text = subEntry.innerHTML.trim();
                        fullTranslation += text;
                        if (text.charCodeAt(0) < 19968)
                            onlyKanji = false;
                    }
                });
            }
            // Kana
            if (entry.classList.contains("inline-kana-preview")) {
                let text = entry.innerHTML.trim();
                fullTranslation += text;
                if (text.charCodeAt(0) < 19968)
                    onlyKanji = false;
            }
        } 
    });
    Util.copyToClipboard(fullTranslation);
	
	if (onlyKanji) {
		Util.showMessage("success", "kanji copied to clipboard.");
	} else {
		Util.showMessage("success", "meaning copied to clipboard.");
	}
}

// Changes the search type in the upper row depending on the users input
function changeSearchType(html, newType) {
    var search_value = $('#search').val();
    if (search_value.length > 0) {
        window.location = window.location.origin + "/search/" + search_value + "?t=" + newType;
    }
}

// Focus Search Bar on index page
$(document).ready(() => {
    if (window.location.href.substring(0,window.location.href.length - 1) == window.location.origin) {
        $('#search').focus();
        $('#search').select();
    }
});

// Iterate all audio Btns on the page (if any) and enable their audio feature
$('.audioBtn').each((e, i) => {
    let audioParent = $(i);

    audioParent.click((e) => {
        let audio = $(e.target).children()[0];
        audio.play();
    });

});

// Allow right-click on "Play audio" buttons to copy the proper asset-url
$(".audioBtn").contextmenu((event) => {
  event.preventDefault();
  var url = window.location.origin + $(event.target).attr('data');
  Util.copyToClipboard(url);
  Util.showMessage("success", "Audio URL copied to clipboard");
});

// Disables the dropdown's animation until the first onclick event
$(".input-field.first-wrap").one("click", (event) => {
    $('.choices__list.choices__list--dropdown.index').addClass('animate');
})

// Does this % thingy but only within signed value range: mod(-6,4) == 2 instead of -2
function mod(n, m) {
  return ((n % m) + m) % m;
}<|MERGE_RESOLUTION|>--- conflicted
+++ resolved
@@ -70,20 +70,6 @@
     }
 });
 
-<<<<<<< HEAD
-// Enables Kanji / Furi copying. Disabled for Sentence searches
-if ($('.title-div > h1').html() !== "Sentences") {
-    // Copies Furigana to clipboard on click
-    $('.furigana-kanji-container > .furigana-preview').on("click", (event) => {
-        Util.showMessage("success", "furigana copied to clipboard.");
-        Util.copyToClipboard($(event.target).html().trim());
-    });
-
-    // Copies full Furigana to clipboard on dblclick
-    $('.furigana-kanji-container > .furigana-preview').on("dblclick", (event) => {
-        $('.ajs-message.ajs-success.ajs-visible').last().remove();
-        $('.ajs-message.ajs-success.ajs-visible').last().html("<b>full</b> furigana copied to clipboard");
-=======
 // Copies Furigana to clipboard on click
 $('.furigana-kanji-container > .furigana-preview').on("click", (event) => {
     preventDefaultHighlight(event, 100, true, false);
@@ -99,7 +85,6 @@
     // Show the correct message
     $('.ajs-message.ajs-success.ajs-visible').last().remove();
     $('.ajs-message.ajs-success.ajs-visible').last().html("<b>full</b> furigana copied to clipboard");
->>>>>>> 35eda26b
 
     // Find all furigana
     let parent = $(event.target.parentElement.parentElement);
@@ -110,22 +95,6 @@
         Util.copyToClipboard(furi);
     });
 
-<<<<<<< HEAD
-    // Copies translations to clipboard on double click
-    $('.furigana-kanji-container > .kanji-preview').on("dblclick copy", (event) => {
-	    event.preventDefault();
-        Util.deleteSelection();
-        copyTranslationAndShowMessage(event.target.parentElement.parentElement);
-    });
-
-    // Copies translations to clipboard on double click
-    $('.inline-kana-preview').on("dblclick copy", (event) => {
-	    event.preventDefault();
-        Util.deleteSelection();
-        copyTranslationAndShowMessage(event.target.parentElement);
-    });
-}
-=======
 // Copies translations to clipboard on double click
 $('.furigana-kanji-container > .kanji-preview').on("dblclick", (event) => {
     preventDefaultHighlight(event, 500, false);
@@ -137,7 +106,6 @@
     preventDefaultHighlight(event, 500, false);
     copyTranslationAndShowMessage(event.target.parentElement);
 });
->>>>>>> 35eda26b
 
 // Prevents the default User highlighting
 function preventDefaultHighlight(event, timeoutDurationMs, disableClick, disableDoubleClick) {
